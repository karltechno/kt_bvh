#pragma once
#include <stdint.h>

#define KT_BVH_COMPILER_MSVC		(0)
#define KT_BVH_COMPILER_CLANG		(0)
#define KT_BVH_COMPILER_GCC			(0)
#define KT_BVH_SSE					(0)

#if defined(__clang__)
	#undef KT_BVH_COMPILER_CLANG
	#define KT_BVH_COMPILER_CLANG	(1)
#elif defined(__GNUG__)
	#undef KT_BVH_COMPILER_GCC	
	#define KT_BVH_COMPILER_GCC		(1)
#elif defined(_MSC_VER)
	#undef KT_BVH_COMPILER_MSVC
	#define KT_BVH_COMPILER_MSVC	(1)
#else
	#error Compiler not supported.
#endif

#if defined(__SSE__) || defined(_M_X64)
	#undef KT_BVH_SSE
	#define KT_BVH_SSE (1)
#endif

#if (KT_BVH_COMPILER_CLANG || KT_BVH_COMPILER_GCC)
	#define KT_BVH_UNREACHABLE __builtin_unreachable();
#elif KT_BVH_COMPILER_MSVC
	#define KT_BVH_UNREACHABLE __assume(0);
#else
	#error Compiler not supported.
#endif

#ifndef KT_BVH_ASSERT
	#include <assert.h>
	#define KT_BVH_ASSERT(_expr) assert((_expr))
#endif

namespace kt_bvh
{

struct AllocHooks
{
	using AllocFn = void*(*)(void* _ctx, size_t _size);
	using FreeFn  = void(*)(void* _ctx, void* _ptr);

	AllocFn alloc_fn;
	FreeFn free_fn;
	void* ctx;
};

struct TriMesh
{
	enum class IndexType : uint32_t
	{
		UnIndexed,
		U16,
		U32
	};

	void set_vertices(float const* _vertices, uint32_t _vertex_stride, uint32_t _num_vertices)
	{
		vertices = _vertices;
		num_vertices = _num_vertices;
		vertex_stride = _vertex_stride;
	}

	void set_unindexed()
	{
		indices_u16 = nullptr;
		num_idx_prims = 0;
		index_type = IndexType::UnIndexed;
	}

	void set_indices(uint32_t const* _index_buffer, uint32_t _num_prims)
	{
		indices_u32 = _index_buffer;
		num_idx_prims = _num_prims;
		index_type = IndexType::U32;
	}

	void set_indices(uint16_t const* _index_buffer, uint32_t _num_prims)
	{
		indices_u16 = _index_buffer;
		num_idx_prims = _num_prims;
		index_type = IndexType::U16;
	}

	uint32_t total_prims() const
	{
		return index_type == IndexType::UnIndexed ? num_vertices / 3 : num_idx_prims;
	}

	// Vertex buffer, containing position (float3) data.
	float const* vertices;

	// Stride between float3 position elements in vertex buffer.
	uint32_t vertex_stride;

	// Total number of vertices.
	uint32_t num_vertices;

	// Index buffer.
	union
	{
		uint16_t const* indices_u16;
		uint32_t const* indices_u32;
	};

	// Data type of index buffer.
	IndexType index_type;

	// Number of primitives in index buffer, if one is used.
	uint32_t num_idx_prims;
};

struct PrimitiveID
{
	uint32_t mesh_idx;
	uint32_t mesh_prim_idx;
};

struct BVH2Node
{
	bool is_leaf() const
	{
		return num_prims_in_leaf != 0;
	}

	float aabb_min[3];
	float aabb_max[3]; 

	uint32_t right_child_or_prim_offset;
	uint16_t num_prims_in_leaf;
	uint16_t split_axis;
};

struct BVH4Node
{
	bool is_child_empty(uint32_t _idx) const
	{
		return children[_idx] != UINT32_MAX;
	}

	bool is_child_leaf(uint32_t _idx) const
	{
		return num_prims_in_leaf[_idx] > 0;
	}

	float aabb_min_soa[3][4];
	float aabb_max_soa[3][4];

	uint32_t children[4];
    uint16_t num_prims_in_leaf[4];
    uint8_t split_axis[3];

    uint32_t _pad_;
};

enum class BVHBuildType
{
	MedianSplit,
	TopDownBinnedSAH
};

enum class BVHWidth
{
	BVH2,
	BVH4,
};

struct BVHBuildDesc
{
	static uint32_t const c_max_branching_factor = 4;

	static uint32_t const c_default_min_prims_per_leaf = 4;
	static uint32_t const c_default_max_prims_per_leaf = 8;
    static uint32_t const c_default_sah_buckets = 16;

	static uint32_t const c_max_sah_buckets = 32;

	uint32_t get_branching_factor() const
	{
		switch (width)
		{
			case BVHWidth::BVH2: return 2;
			case BVHWidth::BVH4: return 4;
		}

		KT_BVH_ASSERT(false); KT_BVH_UNREACHABLE;
	}

	// BVH build algorithm.
<<<<<<< HEAD
	BVHBuildType type = BVHBuildType::SBVH;
=======
	BVHBuildType type = BVHBuildType::TopDownBinnedSAH;
>>>>>>> 08be2429

	// Threshold of primitive to force leaf creation.
	uint32_t min_leaf_prims = c_default_min_prims_per_leaf;

	// Maximum amount of primitives per leaf, nodes will be further split to accommodate.
	uint32_t max_leaf_prims = c_default_max_prims_per_leaf;

	// Number of surface area heuristic binning buckets.
	uint32_t sah_buckets = c_default_sah_buckets;

	// Width of BVH.
	BVHWidth width = BVHWidth::BVH2;

	// Estimated cost of traversal for surface area heuristic (relative to intersection cost).
	float sah_traversal_cost = 0.85f;

    // Should SAH check all axis, or just major axis of AABB.
    bool sah_exhaustive_axis_test = true;
};

struct IntermediateBVHNode
{
	bool is_leaf() const
	{
		return num_children == 0;
	}

	// AABB of this node.
	float aabb_min[3];
	float aabb_max[3];

	// Child nodes (leaf or interior).
	IntermediateBVHNode* children[BVHBuildDesc::c_max_branching_factor];
	
	// SAH split axis for child nodes.
	uint32_t split_axis[BVHBuildDesc::c_max_branching_factor - 1];

	// Number of child nodes.
	uint32_t num_children;

	// Offset and count into primitive ID array.
	uint32_t leaf_prim_offset;
	uint32_t leaf_num_prims;
};

struct BVHBuildResult
{
	// Root of BVH tree.
	IntermediateBVHNode const* root;

	// Total amount of intermediate nodes in tree.
	uint32_t total_nodes;

	// Total amount of leaf nodes in tree.
	uint32_t total_leaf_nodes;

	// Total amount of interior nodes in tree.
	uint32_t total_interior_nodes;

	// Maximum depth of tree.
	uint32_t max_depth;

	// Primitive ID array that intermediate nodes point to.
	PrimitiveID const* prim_id_array;
	uint32_t prim_id_array_size;
};

struct IntermediateBVH;

// Build an intermediate representation of a BVH tree for the supplied triangle meshes.
IntermediateBVH* bvh_build_intermediate(TriMesh const* _meshes, uint32_t _num_meshes, BVHBuildDesc const& _build_desc, AllocHooks* alloc_hooks = nullptr);

// Free internal structures from intermediate BVH build.
void bvh_free_intermediate(IntermediateBVH* _intermediate_bvh);

// Get resulting BVH info.
BVHBuildResult bvh_build_result(IntermediateBVH* _intermediate_bvh);

// Write out flat representation of intermediate BVH2 tree. _node_cap must be >= BVHBuildResult::total_nodes
bool bvh2_intermediate_to_flat(IntermediateBVH const* _bvh2, BVH2Node* o_nodes, uint32_t _node_cap);

// Write out flat representation of intermediate BVH4 tree. _node_cap must be >= BVHBuildResult::total_interior_nodes
bool bvh4_intermediate_to_flat(IntermediateBVH const* _bvh4, BVH4Node* o_nodes, uint32_t _node_cap);

} // namespace kt_bvh<|MERGE_RESOLUTION|>--- conflicted
+++ resolved
@@ -192,11 +192,7 @@
 	}
 
 	// BVH build algorithm.
-<<<<<<< HEAD
-	BVHBuildType type = BVHBuildType::SBVH;
-=======
 	BVHBuildType type = BVHBuildType::TopDownBinnedSAH;
->>>>>>> 08be2429
 
 	// Threshold of primitive to force leaf creation.
 	uint32_t min_leaf_prims = c_default_min_prims_per_leaf;
